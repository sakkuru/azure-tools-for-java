--- conflicted
+++ resolved
@@ -26,13 +26,9 @@
 import com.microsoft.azure.management.Azure;
 import com.microsoft.azure.management.appservice.*;
 import com.microsoft.azure.management.resources.Subscription;
-<<<<<<< HEAD
-import com.microsoft.azure.toolkit.lib.common.exception.AzureToolkitRuntimeException;
-=======
 import com.microsoft.azure.management.resources.fluentcore.arm.ResourceUtils;
 import com.microsoft.azure.toolkit.lib.common.exception.AzureToolkitRuntimeException;
 import com.microsoft.azure.toolkit.lib.common.operation.AzureOperation;
->>>>>>> 0595124c
 import com.microsoft.azuretools.authmanage.AuthMethodManager;
 import com.microsoft.azuretools.azurecommons.helpers.NotNull;
 import com.microsoft.azuretools.core.mvp.model.AzureMvpModel;
@@ -59,13 +55,6 @@
     }
 
     @NotNull
-<<<<<<< HEAD
-    public FunctionApp getFunctionById(String sid, String id) throws AzureToolkitRuntimeException {
-        final FunctionApp app = getFunctionAppsClient(sid).getById(id);
-        if (Objects.isNull(app)) {
-            final String error = String.format("Cannot find FunctionApp[%s] in subscription[%s]", id, sid);
-            final String action = String.format("Confirm if the FunctionApp[id=%s] still exists", id);
-=======
     @AzureOperation(
         value = "get detail info of function app[%s] in subscription[%s]",
         params = {"$id|uri_to_name", "$sid"},
@@ -76,69 +65,53 @@
         if (Objects.isNull(app)) {
             final String error = String.format("cannot find FunctionApp[%s] in subscription[%s]", ResourceUtils.nameFromResourceId(id), sid);
             final String action = String.format("confirm if the FunctionApp[id=%s] still exists", ResourceUtils.nameFromResourceId(id));
->>>>>>> 0595124c
             throw new AzureToolkitRuntimeException(error, action);
         }
         return app;
     }
 
-<<<<<<< HEAD
-=======
     @AzureOperation(
         value = "get detail info of function app[%s] in subscription[%s]",
         params = {"$name", "$sid"},
         type = AzureOperation.Type.SERVICE
     )
->>>>>>> 0595124c
     public FunctionApp getFunctionByName(String sid, String resourceGroup, String name) {
         return getFunctionAppsClient(sid).getByResourceGroup(resourceGroup, name);
     }
 
-<<<<<<< HEAD
-=======
     @AzureOperation(
         value = "delete function app[%s] in subscription[%s]",
         params = {"$appId|uri_to_name", "$sid"},
         type = AzureOperation.Type.SERVICE
     )
->>>>>>> 0595124c
     public void deleteFunction(String sid, String appId) {
         getFunctionAppsClient(sid).deleteById(appId);
         subscriptionIdToFunctionApps.remove(sid);
     }
 
-<<<<<<< HEAD
-=======
     @AzureOperation(
         value = "restart function app[%s] in subscription[%s]",
         params = {"$appId|uri_to_name", "$sid"},
         type = AzureOperation.Type.SERVICE
     )
->>>>>>> 0595124c
     public void restartFunction(String sid, String appId) {
         getFunctionAppsClient(sid).getById(appId).restart();
     }
 
-<<<<<<< HEAD
-=======
     @AzureOperation(
         value = "start function app[%s] in subscription[%s]",
         params = {"$appId|uri_to_name", "$sid"},
         type = AzureOperation.Type.SERVICE
     )
->>>>>>> 0595124c
     public void startFunction(String sid, String appId) {
         getFunctionAppsClient(sid).getById(appId).start();
     }
 
-<<<<<<< HEAD
-=======
     @AzureOperation(
         value = "stop function app[%s] in subscription[%s]",
         params = {"$appId|uri_to_name", "$sid"},
         type = AzureOperation.Type.SERVICE
     )
->>>>>>> 0595124c
     public void stopFunction(String sid, String appId) {
         getFunctionAppsClient(sid).getById(appId).stop();
     }
@@ -146,14 +119,11 @@
     /**
      * List app service plan by subscription id and resource group name.
      */
-<<<<<<< HEAD
-=======
     @AzureOperation(
         value = "get all service plans in resource group[%s] of subscription[$s]",
         params = {"$group", "$sid"},
         type = AzureOperation.Type.SERVICE
     )
->>>>>>> 0595124c
     public List<AppServicePlan> listAppServicePlanBySubscriptionIdAndResourceGroupName(String sid, String group) {
         List<AppServicePlan> appServicePlans = new ArrayList<>();
 
@@ -166,14 +136,11 @@
     /**
      * List app service plan by subscription id.
      */
-<<<<<<< HEAD
-=======
     @AzureOperation(
         value = "get all service plans in subscription[$s]",
         params = {"$sid"},
         type = AzureOperation.Type.SERVICE
     )
->>>>>>> 0595124c
     public List<AppServicePlan> listAppServicePlanBySubscriptionId(String sid) {
         return AuthMethodManager.getInstance().getAzureClient(sid).appServices().appServicePlans().list(true);
     }
@@ -205,14 +172,11 @@
         return functions;
     }
 
-<<<<<<< HEAD
-=======
     @AzureOperation(
         value = "get all envelops of function app[%s] in subscription[$s]",
         params = {"$id|uri_to_name", "$sid"},
         type = AzureOperation.Type.SERVICE
     )
->>>>>>> 0595124c
     public List<FunctionEnvelope> listFunctionEnvelopeInFunctionApp(String sid, String id) {
         FunctionApp app = getFunctionById(sid, id);
         PagedList<FunctionEnvelope> functions = app.manager().functionApps().listFunctions(app.resourceGroupName(), app.name());
@@ -220,27 +184,21 @@
         return new ArrayList<>(functions);
     }
 
-<<<<<<< HEAD
-=======
     @AzureOperation(
         value = "get publishing profile of function app[%s] with secret",
         params = {"$functionAppId|uri_to_name"},
         type = AzureOperation.Type.SERVICE
     )
->>>>>>> 0595124c
     public boolean getPublishingProfileXmlWithSecrets(String sid, String functionAppId, String filePath) {
         final FunctionApp app = getFunctionById(sid, functionAppId);
         return AppServiceUtils.getPublishingProfileXmlWithSecrets(app, filePath);
     }
 
-<<<<<<< HEAD
-=======
     @AzureOperation(
         value = "update settings of function app[%s]",
         params = {"$functionAppId|uri_to_name"},
         type = AzureOperation.Type.SERVICE
     )
->>>>>>> 0595124c
     public void updateWebAppSettings(String sid, String functionAppId, Map<String, String> toUpdate, Set<String> toRemove) {
         final FunctionApp app = getFunctionById(sid, functionAppId);
         WebAppBase.Update<FunctionApp> update = app.update().withAppSettings(toUpdate);
@@ -293,14 +251,11 @@
      * List all Function Apps by subscription id.
      */
     @NotNull
-<<<<<<< HEAD
-=======
     @AzureOperation(
         value = "get all function apps in subscription[%s]",
         params = {"$subscriptionId"},
         type = AzureOperation.Type.SERVICE
     )
->>>>>>> 0595124c
     private List<ResourceEx<FunctionApp>> listFunctionsInSubscription(final String subscriptionId, final boolean forceReload) {
         if (!forceReload && subscriptionIdToFunctionApps.get(subscriptionId) != null) {
             return subscriptionIdToFunctionApps.get(subscriptionId);
@@ -317,14 +272,11 @@
         return functions;
     }
 
-<<<<<<< HEAD
-=======
     @AzureOperation(
         value = "get function apps client for subscription[%s]",
         params = {"$sId"},
         type = AzureOperation.Type.TASK
     )
->>>>>>> 0595124c
     private static FunctionApps getFunctionAppsClient(String sid) {
         return AuthMethodManager.getInstance().getAzureClient(sid).appServices().functionApps();
     }
