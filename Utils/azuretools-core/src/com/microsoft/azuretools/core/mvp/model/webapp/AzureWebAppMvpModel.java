--- conflicted
+++ resolved
@@ -237,13 +237,8 @@
      * @param imageSetting new container settings
      * @return instance of the updated Web App on Linux
      */
-<<<<<<< HEAD
-    public WebApp updateWebAppOnLinux(String sid, String webAppId, ImageSetting imageSetting) throws IOException {
-        WebApp app = AzureWebAppMvpModel.getInstance().getWebAppById(sid, webAppId);
-=======
     public WebApp updateWebAppOnLinux(String sid, String webAppId, ImageSetting imageSetting) throws Exception {
         WebApp app = getWebAppById(sid, webAppId);
->>>>>>> 9600bdb9
         clearTags(app);
         if (imageSetting instanceof PrivateRegistryImageSetting) {
             PrivateRegistryImageSetting pr = (PrivateRegistryImageSetting) imageSetting;
