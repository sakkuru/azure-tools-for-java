--- conflicted
+++ resolved
@@ -28,13 +28,9 @@
 import com.microsoft.azure.management.appservice.implementation.SiteInner;
 import com.microsoft.azure.management.resources.Subscription;
 import com.microsoft.azure.management.resources.fluentcore.arm.Region;
-<<<<<<< HEAD
-import com.microsoft.azure.toolkit.lib.common.exception.AzureToolkitRuntimeException;
-=======
 import com.microsoft.azure.management.resources.fluentcore.arm.ResourceUtils;
 import com.microsoft.azure.toolkit.lib.common.exception.AzureToolkitRuntimeException;
 import com.microsoft.azure.toolkit.lib.common.operation.AzureOperation;
->>>>>>> 0595124c
 import com.microsoft.azuretools.authmanage.AuthMethodManager;
 import com.microsoft.azuretools.azurecommons.helpers.NotNull;
 import com.microsoft.azuretools.azurecommons.helpers.Nullable;
@@ -42,10 +38,6 @@
 import com.microsoft.azuretools.core.mvp.model.ResourceEx;
 import com.microsoft.azuretools.sdkmanage.AzureManager;
 import com.microsoft.azuretools.utils.WebAppUtils;
-<<<<<<< HEAD
-import lombok.SneakyThrows;
-=======
->>>>>>> 0595124c
 import lombok.extern.java.Log;
 import org.apache.commons.io.IOUtils;
 import org.apache.commons.lang3.StringUtils;
@@ -87,27 +79,6 @@
      * get the web app by ID
      */
     @NotNull
-<<<<<<< HEAD
-    public WebApp getWebAppById(String sid, String id) throws AzureToolkitRuntimeException {
-        final WebApp webapp = this.getNullableWebAppById(sid, id);
-        if (Objects.isNull(webapp)) {
-            final String error = String.format("Cannot find WebApp[%s] in subscription[%s]", id, sid);
-            final String action = String.format("Confirm if the WebApp[id=%s] still exists", id);
-            throw new AzureToolkitRuntimeException(error, action);
-        }
-        return webapp;
-    }
-
-    /**
-     * get the web app by ID.
-     */
-    @Nullable
-    public WebApp getNullableWebAppById(String sid, String id) {
-        final Azure azure = AuthMethodManager.getInstance().getAzureClient(sid);
-        return azure.webApps().getById(id);
-    }
-
-=======
     @AzureOperation(
         value = "get detail info of web app[%s] in subscription[%s]",
         params = {"$id|uri_to_name", "$sid"},
@@ -137,7 +108,6 @@
         params = {"$appName", "$sid"},
         type = AzureOperation.Type.SERVICE
     )
->>>>>>> 0595124c
     public WebApp getWebAppByName(String sid, String resourceGroup, String appName) {
         final Azure azure = AuthMethodManager.getInstance().getAzureClient(sid);
         return azure.webApps().getByResourceGroup(resourceGroup, appName);
@@ -165,14 +135,11 @@
     /**
      * API to create a new Deployment Slot by setting model.
      */
-<<<<<<< HEAD
-=======
     @AzureOperation(
         value = "create deployment[%s] for web app[%s]",
         params = {"$model.getNewSlotName()", "$model.getWebAppName()"},
         type = AzureOperation.Type.SERVICE
     )
->>>>>>> 0595124c
     public DeploymentSlot createDeploymentSlot(@NotNull WebAppSettingModel model) {
         final WebApp app = getWebAppById(model.getSubscriptionId(), model.getWebAppId());
         final String name = model.getNewSlotName();
@@ -202,14 +169,8 @@
      *
      * @param model parameters
      * @return instance of created WebApp
-<<<<<<< HEAD
-     * @throws Exception exception
-     */
-    public WebApp createWebAppOnWindows(@NotNull WebAppSettingModel model) throws Exception {
-=======
      */
     public WebApp createWebAppOnWindows(@NotNull WebAppSettingModel model) {
->>>>>>> 0595124c
         final Azure azure = AuthMethodManager.getInstance().getAzureClient(model.getSubscriptionId());
 
         WebApp.DefinitionStages.WithCreate withCreate;
@@ -228,11 +189,7 @@
     /**
      * API to create Web App on Linux.
      */
-<<<<<<< HEAD
-    public WebApp createWebAppOnLinux(@NotNull WebAppSettingModel model) throws Exception {
-=======
     public WebApp createWebAppOnLinux(@NotNull WebAppSettingModel model) {
->>>>>>> 0595124c
         final Azure azure = AuthMethodManager.getInstance().getAzureClient(model.getSubscriptionId());
 
         final WebApp.DefinitionStages.WithDockerContainerImage withDockerContainerImage;
@@ -307,12 +264,7 @@
     }
 
     private WebApp.DefinitionStages.WithCreate withCreateNewWindowsServicePlan(
-<<<<<<< HEAD
-        @NotNull Azure azure, @NotNull WebAppSettingModel model) throws Exception {
-
-=======
         @NotNull Azure azure, @NotNull WebAppSettingModel model) {
->>>>>>> 0595124c
         final AppServicePlan.DefinitionStages.WithCreate withCreate = prepareWithCreate(azure, model);
         final WebApp.DefinitionStages.WithNewAppServicePlan withNewAppServicePlan = prepareServicePlan(azure, model);
         return withNewAppServicePlan.withNewWindowsPlan(withCreate);
@@ -327,10 +279,6 @@
 
     private WebApp.DefinitionStages.WithCreate withExistingWindowsServicePlan(
         @NotNull Azure azure, @NotNull WebAppSettingModel model) {
-<<<<<<< HEAD
-
-=======
->>>>>>> 0595124c
         final AppServicePlan servicePlan = azure.appServices().appServicePlans().getById(model.getAppServicePlanId());
         final WebApp.DefinitionStages.ExistingWindowsPlanWithGroup withGroup = azure
             .webApps()
@@ -374,8 +322,6 @@
      * @return instance of created WebApp
      * @throws IOException IOExceptions
      */
-<<<<<<< HEAD
-=======
     @AzureOperation(
         value = "create web app[%s, rg=%s] with private registry image[%s] in subscription[%s]",
         params = {
@@ -386,7 +332,6 @@
         },
         type = AzureOperation.Type.SERVICE
     )
->>>>>>> 0595124c
     public WebApp createWebAppWithPrivateRegistryImage(@NotNull WebAppOnLinuxDeployModel model) {
         final PrivateRegistryImageSetting pr = model.getPrivateRegistryImageSetting();
         final WebApp app;
@@ -461,14 +406,11 @@
      * @param imageSetting new container settings
      * @return instance of the updated Web App on Linux
      */
-<<<<<<< HEAD
-=======
     @AzureOperation(
         value = "update docker image of web app[%s] to [%s]",
         params = {"$webAppId|uri_to_name", "$imageSetting.getImageNameWithTag()"},
         type = AzureOperation.Type.SERVICE
     )
->>>>>>> 0595124c
     public WebApp updateWebAppOnDocker(String sid, String webAppId, ImageSetting imageSetting) {
         final WebApp app = getWebAppById(sid, webAppId);
         clearTags(app);
@@ -494,14 +436,11 @@
      * @param toUpdate entries to add/modify
      * @param toRemove entries to remove
      */
-<<<<<<< HEAD
-=======
     @AzureOperation(
         value = "update settings of web app[%s]",
         params = {"$webAppId|uri_to_name"},
         type = AzureOperation.Type.SERVICE
     )
->>>>>>> 0595124c
     public void updateWebAppSettings(String sid, String webAppId, Map<String, String> toUpdate, Set<String> toRemove) {
         final WebApp app = getWebAppById(sid, webAppId);
         clearTags(app);
@@ -526,13 +465,7 @@
                                                 final Set<String> toRemove) {
         final DeploymentSlot slot = getWebAppById(subsciptionId, webAppId).deploymentSlots().getByName(slotName);
         clearTags(slot);
-<<<<<<< HEAD
-        com.microsoft.azure.management.appservice.WebAppBase.Update<DeploymentSlot> update = slot.update()
-                                                                                                 .withAppSettings(
-                                                                                                     toUpdate);
-=======
         com.microsoft.azure.management.appservice.WebAppBase.Update<DeploymentSlot> update = slot.update().withAppSettings(toUpdate);
->>>>>>> 0595124c
         for (final String key : toRemove) {
             update = update.withoutAppSetting(key);
         }
@@ -614,14 +547,11 @@
     /**
      * Get all the deployment slots of a web app by the subscription id and web app id.
      */
-<<<<<<< HEAD
-=======
     @AzureOperation(
         value = "get deployment slots of web app[%s]",
         params = {"$appId|uri_to_name"},
         type = AzureOperation.Type.SERVICE
     )
->>>>>>> 0595124c
     public @Nullable List<DeploymentSlot> getDeploymentSlots(final String subscriptionId, final String appId) {
         final AzureManager azureManager = AuthMethodManager.getInstance().getAzureManager();
         if (azureManager == null) {
@@ -643,33 +573,18 @@
         type = AzureOperation.Type.SERVICE
     )
     public List<AppServicePlan> listAppServicePlanBySubscriptionIdAndResourceGroupName(String sid, String group) {
-<<<<<<< HEAD
-        final List<AppServicePlan> appServicePlans = new ArrayList<>();
-
-        try {
-            final Azure azure = AuthMethodManager.getInstance().getAzureClient(sid);
-            appServicePlans.addAll(azure.appServices().appServicePlans().listByResourceGroup(group));
-        } catch (final Exception e) {
-            e.printStackTrace();
-        }
-        return appServicePlans;
-=======
         final Azure azure = AuthMethodManager.getInstance().getAzureClient(sid);
         return new ArrayList<>(azure.appServices().appServicePlans().listByResourceGroup(group));
->>>>>>> 0595124c
     }
 
     /**
      * List app service plan by subscription id.
      */
-<<<<<<< HEAD
-=======
     @AzureOperation(
         value = "get all service plans in subscription[$s]",
         params = {"$sid"},
         type = AzureOperation.Type.SERVICE
     )
->>>>>>> 0595124c
     public List<AppServicePlan> listAppServicePlanBySubscriptionId(String sid) {
         return AuthMethodManager.getInstance().getAzureClient(sid).appServices().appServicePlans().list(true);
     }
@@ -813,13 +728,10 @@
                             );
     }
 
-<<<<<<< HEAD
-=======
     @AzureOperation(
         value = "get all web containers",
         type = AzureOperation.Type.TASK
     )
->>>>>>> 0595124c
     public List<WebAppUtils.WebContainerMod> listWebContainers() {
         final List<WebAppUtils.WebContainerMod> webContainers = new ArrayList<>();
         Collections.addAll(webContainers, WebAppUtils.WebContainerMod.values());
@@ -875,16 +787,12 @@
      * @param filePath file path to save publish profile
      * @return status indicating whether it is successful or not
      */
-<<<<<<< HEAD
-    public boolean getPublishingProfileXmlWithSecrets(String sid, String webAppId, String filePath) throws Exception {
-=======
     @AzureOperation(
         value = "get publishing profile of web app[%s] with secret",
         params = {"$webAppId|uri_to_name"},
         type = AzureOperation.Type.SERVICE
     )
     public boolean getPublishingProfileXmlWithSecrets(String sid, String webAppId, String filePath) {
->>>>>>> 0595124c
         final WebApp app = getWebAppById(sid, webAppId);
         return AppServiceUtils.getPublishingProfileXmlWithSecrets(app, filePath);
     }
@@ -892,14 +800,11 @@
     /**
      * Download publish profile of deployment slot.
      */
-<<<<<<< HEAD
-=======
     @AzureOperation(
         value = "get publishing profile of deployment slot[%s] of web app[%s] with secret",
         params = {"$slotName", "$webAppId|uri_to_name"},
         type = AzureOperation.Type.SERVICE
     )
->>>>>>> 0595124c
     public boolean getSlotPublishingProfileXmlWithSecrets(final String sid,
                                                           final String webAppId,
                                                           final String slotName,
@@ -927,11 +832,7 @@
             IOUtils.copy(inputStream, outputStream);
             return true;
         } catch (final IOException e) {
-<<<<<<< HEAD
-            e.printStackTrace();
-=======
             logger.log(Level.WARNING, e.getMessage(), e);
->>>>>>> 0595124c
             return false;
         }
     }
