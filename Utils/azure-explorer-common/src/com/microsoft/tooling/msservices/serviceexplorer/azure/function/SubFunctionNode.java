--- conflicted
+++ resolved
@@ -26,11 +26,8 @@
 import com.microsoft.azure.management.appservice.FunctionApp;
 import com.microsoft.azure.management.appservice.FunctionEnvelope;
 import com.microsoft.azure.management.appservice.OperatingSystem;
-<<<<<<< HEAD
-=======
 import com.microsoft.azure.toolkit.lib.common.exception.AzureToolkitRuntimeException;
 import com.microsoft.azure.toolkit.lib.common.operation.AzureOperation;
->>>>>>> 0595124c
 import com.microsoft.azure.toolkit.lib.common.task.AzureTask;
 import com.microsoft.azure.toolkit.lib.common.task.AzureTaskManager;
 import com.microsoft.tooling.msservices.components.DefaultLoader;
@@ -70,19 +67,6 @@
 
     @Override
     protected void loadActions() {
-<<<<<<< HEAD
-        addAction("Trigger Function",
-                new WrappedTelemetryNodeActionListener(FUNCTION, TRIGGER_FUNCTION, new NodeActionListener() {
-                    @Override
-                    protected void actionPerformed(NodeActionEvent e) {
-                        try {
-                            AzureTaskManager.getInstance().runInBackground(new AzureTask(getProject(), "Triggering Function", false, () -> trigger()));
-                        } catch (Exception exception) {
-                            DefaultLoader.getUIHelper().showError(SubFunctionNode.this, exception.getMessage());
-                        }
-                    }
-                }));
-=======
         addAction("Trigger Function", new WrappedTelemetryNodeActionListener(FUNCTION, TRIGGER_FUNCTION, new NodeActionListener() {
             @Override
             @AzureOperation(value = "trigger function app", type = AzureOperation.Type.ACTION)
@@ -90,7 +74,6 @@
                 AzureTaskManager.getInstance().runInBackground(new AzureTask(getProject(), "Triggering Function", false, () -> trigger()));
             }
         }));
->>>>>>> 0595124c
         // todo: find whether there is sdk to enable/disable trigger
     }
 
