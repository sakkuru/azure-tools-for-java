--- conflicted
+++ resolved
@@ -390,10 +390,7 @@
         return TelemetryConstants.ACTION;
     }
 
-<<<<<<< HEAD
-=======
     @AzureOperation(value = "open setting page in portal", type = AzureOperation.Type.ACTION)
->>>>>>> 0595124c
     public void openResourcesInPortal(String subscriptionId, String resourceRelativePath) {
         final AzureManager azureManager = AuthMethodManager.getInstance().getAzureManager();
         // not signed in
