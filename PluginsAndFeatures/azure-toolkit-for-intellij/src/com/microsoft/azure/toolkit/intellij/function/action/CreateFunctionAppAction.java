--- conflicted
+++ resolved
@@ -27,10 +27,7 @@
 import com.intellij.openapi.project.Project;
 import com.microsoft.azure.management.appservice.FunctionApp;
 import com.microsoft.azure.toolkit.intellij.function.FunctionAppCreationDialog;
-<<<<<<< HEAD
-=======
 import com.microsoft.azure.toolkit.lib.common.operation.AzureOperation;
->>>>>>> 0595124c
 import com.microsoft.azure.toolkit.lib.common.task.AzureTask;
 import com.microsoft.azure.toolkit.lib.common.task.AzureTaskManager;
 import com.microsoft.azure.toolkit.lib.function.FunctionAppConfig;
@@ -63,20 +60,9 @@
     @AzureOperation(value = "create new function app", type = AzureOperation.Type.ACTION)
     public void actionPerformed(NodeActionEvent e) {
         final Project project = (Project) functionModule.getProject();
-<<<<<<< HEAD
-        try {
-            if (!AzureSignInAction.doSignIn(AuthMethodManager.getInstance(), project) ||
-                !AzureLoginHelper.isAzureSubsAvailableOrReportError(message("common.error.signIn"))) {
-                return;
-            }
-        } catch (final Exception ex) {
-            AzurePlugin.log(message("common.error.signIn"), ex);
-            DefaultLoader.getUIHelper().showException(message("common.error.signIn"), ex, message("common.error.signIn"), false, true);
-=======
         if (!AzureSignInAction.doSignIn(AuthMethodManager.getInstance(), project) ||
             !AzureLoginHelper.isAzureSubsAvailableOrReportError(message("common.error.signIn"))) {
             return;
->>>>>>> 0595124c
         }
         final FunctionAppCreationDialog dialog = new FunctionAppCreationDialog(project);
         dialog.setOkActionListener((data) -> this.createFunctionApp(data, () -> DefaultLoader.getIdeHelper().invokeLater(dialog::close), project));
@@ -94,25 +80,11 @@
     )
     private void createFunctionApp(final FunctionAppConfig config, Runnable callback, final Project project) {
         final AzureTask task = new AzureTask(null, message("function.create.task.title"), true, () -> {
-<<<<<<< HEAD
-                final ProgressIndicator indicator = ProgressManager.getInstance().getProgressIndicator();
-                indicator.setIndeterminate(true);
-                try {
-                    final FunctionApp functionApp = functionAppService.createFunctionApp(config);
-                    callback.run();
-                    refreshAzureExplorer(functionApp);
-                } catch (final Exception ex) {
-                    // TODO: @wangmi show error with balloon notification instead of dialog
-                    DefaultLoader.getUIHelper().showError(message("function.create.error.title") + ex.getMessage(),
-                                                          message("function.create.error.createFailed"));
-                }
-=======
             final ProgressIndicator indicator = ProgressManager.getInstance().getProgressIndicator();
             indicator.setIndeterminate(true);
             final FunctionApp functionApp = functionAppService.createFunctionApp(config);
             callback.run();
             refreshAzureExplorer(functionApp);
->>>>>>> 0595124c
         });
         AzureTaskManager.getInstance().runInModal(task);
     }
