--- conflicted
+++ resolved
@@ -233,14 +233,7 @@
     }
 
     protected void handleLoadingError(Throwable e) {
-<<<<<<< HEAD
-        final MvpUIHelper uiHelper = MvpUIHelperFactory.getInstance().getMvpUIHelper();
-        if (uiHelper != null) {
-            uiHelper.showException(message("common.comboBox.error.loadingItemsFailed"), (Exception) e);
-        }
-=======
         AzureExceptionHandler.onRxException(e);
->>>>>>> 0595124c
     }
 
     protected boolean isFilterable() {
