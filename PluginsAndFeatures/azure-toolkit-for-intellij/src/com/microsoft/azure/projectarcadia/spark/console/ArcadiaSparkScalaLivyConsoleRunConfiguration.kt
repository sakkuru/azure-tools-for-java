--- conflicted
+++ resolved
@@ -33,6 +33,7 @@
 import com.intellij.openapi.project.Project
 import com.microsoft.azure.arcadia.sdk.common.livy.interactive.ArcadiaSparkSession
 import com.microsoft.azure.hdinsight.common.logger.ILogger
+import com.microsoft.azure.hdinsight.spark.console.SparkScalaConsoleBuilder
 import com.microsoft.azure.hdinsight.spark.console.SparkScalaLivyConsoleRunConfiguration
 import com.microsoft.azure.hdinsight.spark.console.SparkScalaLivyConsoleRunConfigurationFactory
 import com.microsoft.azure.hdinsight.spark.console.SparkScalaLivyConsoleRunProfileState
@@ -58,14 +59,9 @@
                 "Can't prepare Arcadia Spark interactive session since Livy URL is empty"))
 
         val session = ArcadiaSparkSession(
-<<<<<<< HEAD
-                name, URI.create(livyUrl), sparkCluster.subscription.tenantId, sparkCluster.workSpace.name)
+                name, URI.create(livyUrl), sparkCluster.subscription.tenantId)
 
         return SparkScalaLivyConsoleRunProfileState(consoleBuilder, session)
-=======
-                name, URI.create(livyUrl), sparkCluster.subscription.tenantId)
-        return SparkScalaLivyConsoleRunProfileState(SparkScalaConsoleBuilder(project), session)
->>>>>>> b1ae11f1
     }
 
     override fun checkRunnerSettings(runner: ProgramRunner<*>, runnerSettings: RunnerSettings?, configurationPerRunnerSettings: ConfigurationPerRunnerSettings?) {
