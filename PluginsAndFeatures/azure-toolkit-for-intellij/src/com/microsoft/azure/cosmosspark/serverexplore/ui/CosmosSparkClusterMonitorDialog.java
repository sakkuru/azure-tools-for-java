--- conflicted
+++ resolved
@@ -30,10 +30,7 @@
 import com.microsoft.azure.cosmosspark.serverexplore.cosmossparknode.CosmosSparkClusterNode;
 import com.microsoft.azure.hdinsight.common.mvc.SettableControl;
 import com.microsoft.azure.hdinsight.sdk.common.azure.serverless.AzureSparkCosmosCluster;
-<<<<<<< HEAD
-=======
 import com.microsoft.azure.toolkit.lib.common.task.AzureTask;
->>>>>>> 0595124c
 import com.microsoft.azure.toolkit.lib.common.task.AzureTaskManager;
 import com.microsoft.azuretools.azurecommons.helpers.NotNull;
 import com.microsoft.azuretools.azurecommons.helpers.Nullable;
@@ -130,11 +127,7 @@
             clusterStateLabel.setText(data.getClusterState());
             clusterIDField.setText(data.getClusterID());
             clusterIDField.setBorder(null);
-<<<<<<< HEAD
-        });
-=======
         }, AzureTask.Modality.ANY);
->>>>>>> 0595124c
     }
 
     // Components -> Data
