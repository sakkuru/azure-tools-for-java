--- conflicted
+++ resolved
@@ -32,10 +32,7 @@
 import com.microsoft.azure.hdinsight.sdk.cluster.IClusterDetail;
 import com.microsoft.azure.hdinsight.serverexplore.hdinsightnode.HDInsightRootModule;
 import com.microsoft.azure.hdinsight.serverexplore.ui.AddNewHDInsightReaderClusterForm;
-<<<<<<< HEAD
-=======
 import com.microsoft.azure.toolkit.lib.common.task.AzureTask;
->>>>>>> 0595124c
 import com.microsoft.azure.toolkit.lib.common.task.AzureTaskManager;
 import com.microsoft.azuretools.azurecommons.helpers.NotNull;
 import com.microsoft.azuretools.azurecommons.helpers.Nullable;
@@ -225,11 +222,7 @@
                 };
                 form.show();
             }
-<<<<<<< HEAD
-        });
-=======
         }, AzureTask.Modality.ANY);
->>>>>>> 0595124c
     }
 
     @Override
@@ -262,11 +255,7 @@
                 };
                 form.show();
             }
-<<<<<<< HEAD
-        });
-=======
         }, AzureTask.Modality.ANY);
->>>>>>> 0595124c
     }
 
     @Override
@@ -296,10 +285,6 @@
                 };
                 form.show();
             }
-<<<<<<< HEAD
-        });
-=======
         }, AzureTask.Modality.ANY);
->>>>>>> 0595124c
     }
 }