package com.microsoft.azure.hdinsight.spark.run.configuration

import com.intellij.execution.configurations.ConfigurationFactory
import com.intellij.execution.configurations.ConfigurationType
import com.intellij.execution.configurations.RunConfiguration
import com.intellij.openapi.project.Project

open class CosmosServerlessSparkConfigurationFactory (type: ConfigurationType) :
        ConfigurationFactory(type) {
    companion object {
        @JvmStatic
        val NAME = "Cosmos Serverless Spark"
    }

    override fun createTemplateConfiguration(project: Project): RunConfiguration = CosmosServerlessSparkConfiguration(
<<<<<<< HEAD
            NAME,
            CosmosServerlessSparkConfigurationModule(project),
=======
            project,
            NAME,
            CosmosServerlessSparkConfigurableModel(project),
>>>>>>> cf56ebe7
            this
    )

    override fun getName(): String {
        return NAME
    }
}<|MERGE_RESOLUTION|>--- conflicted
+++ resolved
@@ -13,14 +13,9 @@
     }
 
     override fun createTemplateConfiguration(project: Project): RunConfiguration = CosmosServerlessSparkConfiguration(
-<<<<<<< HEAD
-            NAME,
-            CosmosServerlessSparkConfigurationModule(project),
-=======
             project,
             NAME,
             CosmosServerlessSparkConfigurableModel(project),
->>>>>>> cf56ebe7
             this
     )
 
