/*
 * Copyright (c) Microsoft Corporation
 *
 * All rights reserved.
 *
 * MIT License
 *
 * Permission is hereby granted, free of charge, to any person obtaining a copy of this software and associated
 * documentation files (the "Software"), to deal in the Software without restriction, including without limitation
 * the rights to use, copy, modify, merge, publish, distribute, sublicense, and/or sell copies of the Software, and
 * to permit persons to whom the Software is furnished to do so, subject to the following conditions:
 *
 * The above copyright notice and this permission notice shall be included in all copies or substantial portions of
 * the Software.
 *
 * THE SOFTWARE IS PROVIDED *AS IS*, WITHOUT WARRANTY OF ANY KIND, EXPRESS OR IMPLIED, INCLUDING BUT NOT LIMITED TO
 * THE WARRANTIES OF MERCHANTABILITY, FITNESS FOR A PARTICULAR PURPOSE AND NONINFRINGEMENT. IN NO EVENT SHALL THE
 * AUTHORS OR COPYRIGHT HOLDERS BE LIABLE FOR ANY CLAIM, DAMAGES OR OTHER LIABILITY, WHETHER IN AN ACTION OF CONTRACT,
 * TORT OR OTHERWISE, ARISING FROM, OUT OF OR IN CONNECTION WITH THE SOFTWARE OR THE USE OR OTHER DEALINGS IN THE
 * SOFTWARE.
 */

package com.microsoft.intellij.rxjava;

import com.intellij.openapi.application.Application;
import com.intellij.openapi.application.ApplicationManager;
import com.intellij.openapi.application.ModalityState;
import com.intellij.openapi.progress.ProcessCanceledException;
import com.intellij.openapi.progress.ProgressIndicator;
import com.intellij.openapi.progress.ProgressManager;
import com.intellij.openapi.progress.Task.Backgroundable;
import com.intellij.openapi.progress.impl.BackgroundableProcessIndicator;
import com.intellij.openapi.project.Project;
import com.microsoft.azure.hdinsight.common.logger.ILogger;
import com.microsoft.azure.hdinsight.common.mvc.IdeSchedulers;
<<<<<<< HEAD
=======
import com.microsoft.azure.toolkit.lib.common.task.AzureTask;
>>>>>>> 0595124c
import com.microsoft.azure.toolkit.lib.common.task.AzureTaskManager;
import com.microsoft.azuretools.azurecommons.helpers.NotNull;
import com.microsoft.azuretools.azurecommons.helpers.Nullable;
import org.slf4j.LoggerFactory;
import rx.Observable;
import rx.Scheduler;
import rx.functions.Action1;
import rx.schedulers.Schedulers;

import javax.swing.*;

import java.util.concurrent.ConcurrentHashMap;
import java.util.concurrent.ConcurrentMap;

import static com.intellij.openapi.progress.PerformInBackgroundOption.DEAF;
import static java.util.concurrent.TimeUnit.MILLISECONDS;
import static rx.schedulers.Schedulers.computation;
import static rx.schedulers.Schedulers.from;

public class IdeaSchedulers implements IdeSchedulers, ILogger {
    @Nullable
    private final Project project;

    public IdeaSchedulers() {
        this(null);
    }

    public IdeaSchedulers(@Nullable final Project project) {
        this.project = project;
    }

    public Scheduler processBarVisibleAsync(@NotNull final String title) {
        return from(command -> AzureTaskManager.getInstance().runLater(() -> {
            final Backgroundable task = new Backgroundable(project, title, false) {
                @Override
                public void run(@NotNull final ProgressIndicator progressIndicator) {
                    command.run();
                }
            };
            final ProgressIndicator progressIndicator = new BackgroundableProcessIndicator(task);
            ProgressManager.getInstance().runProcessWithProgressAsynchronously(task, progressIndicator);
<<<<<<< HEAD
        }));
=======
        }, AzureTask.Modality.ANY));
>>>>>>> 0595124c
    }

    public Scheduler processBarVisibleSync(@NotNull final String title) {
        return from(command -> AzureTaskManager.getInstance().runAndWait(() -> {
            final Backgroundable task = new Backgroundable(project, title, false) {
                @Override
                public void run(@NotNull final ProgressIndicator progressIndicator) {
                    command.run();
                }
            };

            final ProgressIndicator progressIndicator = new BackgroundableProcessIndicator(task);

            ProgressManager.getInstance().runProcessWithProgressAsynchronously(task, progressIndicator);
        }));
    }

    public Scheduler dispatchUIThread() {
        return dispatchUIThread(ModalityState.any());
    }

    public Scheduler dispatchUIThread(final ModalityState state) {
        final Application application = ApplicationManager.getApplication();

        return from(command -> {
            try {
                if (application == null) {
                    SwingUtilities.invokeLater(command);
                } else {
                    application.invokeLater(command, state);
                }
            } catch (final ProcessCanceledException ignored) {
                // TODO!!! Not support process canceling currently, just ignore it
            }
        });
    }

    @Override
    public Scheduler dispatchPooledThread() {
        final Application application = ApplicationManager.getApplication();

        return from(command -> {
            try {
                if (application == null) {
                    Schedulers.io();
                } else {
                    application.executeOnPooledThread(command);
                }
            } catch (final ProcessCanceledException ignored) {
                // TODO!!! Not support process canceling currently, just ignore it
            }
        });
    }

    private static final ConcurrentMap<Thread, ProgressIndicator> thread2Indicator = new ConcurrentHashMap<>(32);

    public static void updateCurrentBackgroundableTaskIndicator(final Action1<? super ProgressIndicator> action) {
        final Thread currentThread = Thread.currentThread();
        final ProgressIndicator indicator = thread2Indicator.get(currentThread);

        if (indicator == null) {
            LoggerFactory.getLogger(IdeaSchedulers.class)
                         .warn("No ProgressIndicator found for thread " + currentThread.getName());

            return;
        }

        action.call(indicator);
    }

    public Scheduler backgroundableTask(final String title) {
        return from(command -> ProgressManager.getInstance().run(new Backgroundable(project, title, true, DEAF) {
            @Override
            public void run(final @NotNull ProgressIndicator indicator) {
                final Thread workerThread = Thread.currentThread();

                // Check if indicator's cancelled every 0.5s and interrupt the worker thread if it be.
                Observable.interval(500, MILLISECONDS, computation())
                          .takeUntil(i -> indicator.isCanceled())
                          .filter(i -> indicator.isCanceled())
                          .subscribe(data -> workerThread.interrupt(),
                                     err -> log().warn("Can't interrupt thread {}", workerThread.getName(), err));

                thread2Indicator.putIfAbsent(workerThread, indicator);

                try {
                    command.run();
                } finally {
                    thread2Indicator.remove(workerThread);
                }
            }
        }));
    }
}<|MERGE_RESOLUTION|>--- conflicted
+++ resolved
@@ -33,10 +33,7 @@
 import com.intellij.openapi.project.Project;
 import com.microsoft.azure.hdinsight.common.logger.ILogger;
 import com.microsoft.azure.hdinsight.common.mvc.IdeSchedulers;
-<<<<<<< HEAD
-=======
 import com.microsoft.azure.toolkit.lib.common.task.AzureTask;
->>>>>>> 0595124c
 import com.microsoft.azure.toolkit.lib.common.task.AzureTaskManager;
 import com.microsoft.azuretools.azurecommons.helpers.NotNull;
 import com.microsoft.azuretools.azurecommons.helpers.Nullable;
@@ -78,11 +75,7 @@
             };
             final ProgressIndicator progressIndicator = new BackgroundableProcessIndicator(task);
             ProgressManager.getInstance().runProcessWithProgressAsynchronously(task, progressIndicator);
-<<<<<<< HEAD
-        }));
-=======
         }, AzureTask.Modality.ANY));
->>>>>>> 0595124c
     }
 
     public Scheduler processBarVisibleSync(@NotNull final String title) {
