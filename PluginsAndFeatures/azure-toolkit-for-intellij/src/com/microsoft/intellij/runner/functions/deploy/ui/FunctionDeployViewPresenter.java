--- conflicted
+++ resolved
@@ -23,11 +23,8 @@
 package com.microsoft.intellij.runner.functions.deploy.ui;
 
 import com.microsoft.azure.management.appservice.FunctionApp;
-<<<<<<< HEAD
-=======
 import com.microsoft.azure.toolkit.lib.common.operation.AzureOperation;
 import com.microsoft.azure.toolkit.lib.common.task.AzureTask;
->>>>>>> 0595124c
 import com.microsoft.azure.toolkit.lib.common.task.AzureTaskManager;
 import com.microsoft.azuretools.core.mvp.ui.base.MvpPresenter;
 import com.microsoft.tooling.msservices.components.DefaultLoader;
@@ -37,7 +34,6 @@
 import java.util.HashMap;
 import java.util.Map;
 
-import static com.microsoft.intellij.ui.messages.AzureBundle.message;
 import static com.microsoft.intellij.util.RxJavaUtils.unsubscribeSubscription;
 
 public class FunctionDeployViewPresenter<V extends FunctionDeployMvpView> extends MvpPresenter<V> {
@@ -55,11 +51,7 @@
         }
         unsubscribeSubscription(loadAppSettingsSubscription);
         loadAppSettingsSubscription = Observable.fromCallable(() -> {
-<<<<<<< HEAD
-            AzureTaskManager.getInstance().runAndWait(() -> getMvpView().beforeFillAppSettings());
-=======
             AzureTaskManager.getInstance().runAndWait(() -> getMvpView().beforeFillAppSettings(), AzureTask.Modality.ANY);
->>>>>>> 0595124c
             return functionApp.getAppSettings();
         }).subscribeOn(getSchedulerProvider().io())
                 .subscribe(appSettings -> DefaultLoader.getIdeHelper().invokeLater(() -> {
@@ -69,24 +61,6 @@
                     final Map<String, String> result = new HashMap<>();
                     appSettings.entrySet().forEach(entry -> result.put(entry.getKey(), entry.getValue().value()));
                     getMvpView().fillAppSettings(result);
-<<<<<<< HEAD
-                }), e -> errorHandler(message("function.deploy.presenter.error.showAppSettingsFailed"), (Exception) e));
-    }
-
-    private void errorHandler(String msg, Exception e) {
-        final Throwable rootCause = ExceptionUtils.getRootCause(e);
-        if (rootCause instanceof InterruptedIOException || rootCause instanceof InterruptedException) {
-            // Swallow interrupted exception caused by unsubscribe
-            return;
-        }
-        DefaultLoader.getIdeHelper().invokeLater(() -> {
-            if (isViewDetached()) {
-                return;
-            }
-            getMvpView().onErrorWithException(msg, e);
-        });
-=======
                 }));
->>>>>>> 0595124c
     }
 }