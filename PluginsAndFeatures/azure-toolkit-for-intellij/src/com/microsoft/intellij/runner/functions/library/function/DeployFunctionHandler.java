--- conflicted
+++ resolved
@@ -175,33 +175,19 @@
         for (int i = 0; i < LIST_TRIGGERS_MAX_RETRY; i++) {
             Thread.sleep(LIST_TRIGGERS_RETRY_PERIOD_IN_SECONDS * 1000);
             prompt(String.format(SYNCING_TRIGGERS_AND_FETCH_FUNCTION_INFORMATION, i + 1, LIST_TRIGGERS_MAX_RETRY));
-<<<<<<< HEAD
             try {
                 functionApp.syncTriggers();
                 final List<FunctionResource> triggers =
-                        ctx.getAzureClient().appServices().functionApps()
-                           .listFunctions(ctx.getResourceGroup(),
-                                          ctx.getAppName()).stream()
-                           .map(envelope -> FunctionResource.parseFunction(envelope))
-                           .filter(function -> function != null)
-                           .collect(Collectors.toList());
+                        model.getAzureClient().appServices().functionApps()
+                             .listFunctions(model.getResourceGroup(), model.getAppName()).stream()
+                             .map(envelope -> FunctionResource.parseFunction(envelope))
+                             .filter(function -> function != null)
+                             .collect(Collectors.toList());
                 if (CollectionUtils.isNotEmpty(triggers)) {
                     return triggers;
                 }
             } catch (RuntimeException exception) {
                 // swallow sdk request run time exception
-=======
-            functionApp.syncTriggers();
-            final List<FunctionResource> triggers =
-                    model.getAzureClient().appServices().functionApps()
-                         .listFunctions(model.getResourceGroup(),
-                                        model.getAppName()).stream()
-                         .map(envelope -> FunctionResource.parseFunction(envelope))
-                         .filter(function -> function != null)
-                         .collect(Collectors.toList());
-            if (CollectionUtils.isNotEmpty(triggers)) {
-                return triggers;
->>>>>>> 7a063e12
             }
         }
         throw new AzureExecutionException(NO_TRIGGERS_FOUNDED);
