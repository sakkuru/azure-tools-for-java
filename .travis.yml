language: java
sudo: false
jdk:
- oraclejdk8
before_cache:
  - rm -f  $HOME/.gradle/caches/modules-2/modules-2.lock
  - rm -fr $HOME/.gradle/caches/*/plugin-resolution/
  - rm -fr $HOME/.gradle/caches/modules-2/files-*/com.jetbrains.intellij.idea/
  - rm -fr $HOME/.gradle/caches/modules-2/metadata-*/descriptors/com.jetbrains.intellij.idea/
cache:
  directories:
    - $HOME/.gradle/caches/
    - $HOME/.gradle/wrapper/
    - $HOME/.m2
before_install:
- export MAVEN_OPTS="-Xmx4096M"
branches:
  only:
  - master
  - release
  - develop
<<<<<<< HEAD
  - develop.next
=======
install: skip
>>>>>>> b1ae11f1
script:
- 'travis_wait 40 ./gradlew buildAll --quiet'
dist: trusty
<|MERGE_RESOLUTION|>--- conflicted
+++ resolved
@@ -19,11 +19,8 @@
   - master
   - release
   - develop
-<<<<<<< HEAD
   - develop.next
-=======
 install: skip
->>>>>>> b1ae11f1
 script:
 - 'travis_wait 40 ./gradlew buildAll --quiet'
 dist: trusty
